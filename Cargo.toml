[package]
<<<<<<< HEAD
name = "cargo-bundler"
version = "0.8.0"
=======
name = "cargo-bundle"
version = "0.9.0"
>>>>>>> 01ae2539
authors = ["George Burton <burtonageo@gmail.com>"]
license = "MIT OR Apache-2.0"
keywords = ["bundle", "cargo"]
repository = "https://github.com/Leinnan/cargo-bundler"
description = "Wrap rust executables in OS-specific app bundles"
edition = "2024"
readme = "Readme.md"

[package.metadata.bundle.example.hello]
name = "hello"
identifier = "io.github.burtonageo.cargo-bundle.hello"
icon = ["examples/hello/icon*.png"]
category = "Utility"
short_description = "An example of a bundled application"
long_description = """
A trivial application that just displays a blank window with
a title bar.  It serves as an example of an application that
can be bundled with cargo-bundle, as well as a test-case for
cargo-bundle's support for bundling crate examples.
"""

[dependencies]
anyhow = "1"
ar = "0.9"
cab = "0.6"
cargo_metadata = "0.22"
chrono = "0.4"
clap = { version = "4", features = ["derive", "wrap_help", "cargo"] }
dirs = "6"
glob = "0.3"
icns = "0.3"
image = { version = "0.25", features = ["png"] }
libflate = "2"
md5 = "0.8"
msi = "0.9"
reqwest = { version = "0.12", features = [
    "blocking",
    "native-tls",
], default-features = false }
serde = "1.0"
serde_derive = "1.0"
serde_json = "1"
strsim = "0.11"
tar = "0.4"
target_build_utils = "0.3"
term = "1"
toml = "0.9"
quick-xml = { version = "0.38", features = ["serialize"] }
uuid = { version = "1", features = ["v5"] }
walkdir = "2"

[dev-dependencies]
tempfile = "3"
winit = "0.30"

[[example]]
name = "hello"
path = "examples/hello/main.rs"<|MERGE_RESOLUTION|>--- conflicted
+++ resolved
@@ -1,11 +1,6 @@
 [package]
-<<<<<<< HEAD
 name = "cargo-bundler"
-version = "0.8.0"
-=======
-name = "cargo-bundle"
 version = "0.9.0"
->>>>>>> 01ae2539
 authors = ["George Burton <burtonageo@gmail.com>"]
 license = "MIT OR Apache-2.0"
 keywords = ["bundle", "cargo"]
