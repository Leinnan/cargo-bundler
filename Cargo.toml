--- conflicted
+++ resolved
@@ -34,12 +34,8 @@
 image = { version = "0.25", features = ["png"] }
 libflate = "2"
 md5 = "0.7"
-<<<<<<< HEAD
 msi = "0.6"
 reqwest = { version = "0.12.4", features = ["blocking", "native-tls"], default-features = false }
-=======
-msi = "0.8"
->>>>>>> 3b20d1fe
 serde = "1.0"
 serde_derive = "1.0"
 serde_json = "1"
