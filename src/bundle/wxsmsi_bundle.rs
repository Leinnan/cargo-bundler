use super::settings::Settings;
use anyhow::Context;
use quick_xml::se::Serializer;
use serde::Serialize;
use std::{
    path::{Path, PathBuf},
    process::Stdio,
};

// A v4 UUID that was generated specifically for cargo-bundle, to be used as a
// namespace for generating v5 UUIDs from bundle identifier strings.
const UUID_NAMESPACE: uuid::Uuid = uuid::Uuid::from_bytes([
    0xfd, 0x85, 0x95, 0xa8, 0x17, 0xa3, 0x47, 0x4e, 0xa6, 0x16, 0x76, 0x14, 0x8d, 0xfa, 0x0c, 0x7b,
]);

pub fn bundle_project(settings: &Settings) -> crate::Result<Vec<PathBuf>> {
    crate::bundle::common::print_warning("MSI bundle support is still experimental.")?;

    let base_dir = settings.get_target_dir().to_path_buf();
    std::fs::create_dir_all(&base_dir)?;

    let package_dir = base_dir.join("bundle/wsxmsi");
<<<<<<< HEAD
=======
    if package_dir.exists() {
        std::fs::remove_dir_all(&package_dir)
            .with_context(|| "Failed to remove old bundle".to_string())?;
    }
>>>>>>> c51f5cb5
    // Generate .wixproj file
    let wixproj_path = base_dir.join("installer.wixproj");
    std::fs::write(&wixproj_path, generate_wixproj_file(settings))?;

    // Generate .wxs file
    let wxs_path = base_dir.join("installer.wxs");
    generate_wxs_file(&wxs_path, settings)?;

    // Run dotnet build to generate MSI
    // For example: `dotnet build path/to/installer.wixproj -c Release`
    let configuration = match settings.build_profile() {
        "release" => "Release",
        _ => "Debug",
    };
    let cmd = std::process::Command::new("dotnet")
        .args(["build", wixproj_path.to_str().unwrap(), "-c", configuration])
        .env("DOTNET_CLI_UI_LANGUAGE", "en")
        .current_dir(settings.target.get_project_dir())
        .stdout(Stdio::piped())
        .stderr(Stdio::piped())
        .spawn()?;
    let output = cmd.wait_with_output()?;

    if !output.status.success() {
        return Err(anyhow::anyhow!(
            "Failed to build MSI: {}",
            String::from_utf8_lossy(&output.stderr) + String::from_utf8_lossy(&output.stdout)
        ));
    }
    let bundle_name = settings.bundle_name();

    let output_name = sanitize_identifier(bundle_name.as_str(), '-', true);
    let target_output_path = package_dir.join(format!("{output_name}.msi"));
    let msi_path = base_dir
        .join("bin")
        .join(configuration)
        .join(format!("{output_name}.msi"));
    if package_dir.exists() {
        std::fs::remove_dir_all(&package_dir)
            .with_context(|| "Failed to remove old bundle".to_string())?;
    }
    std::fs::create_dir_all(&package_dir)?;
    std::fs::copy(&msi_path, &target_output_path)?;
    std::fs::remove_file(msi_path)?;
    Ok(vec![target_output_path])
}

fn generate_wixproj_file(settings: &Settings) -> String {
    let bundle_name = settings.bundle_name();
    let output_name = sanitize_identifier(bundle_name.as_str(), '-', true);

    let wix_project = WixProject {
        sdk: "WixToolset.Sdk/6.0.2".to_string(),
        property_group: PropertyGroup { output_name },
        item_group: ItemGroup {
            package_reference: PackageReference {
                include: "WixToolset.UI.wixext".to_string(),
                version: "6.0.2".to_string(),
            },
        },
    };

    // Serialize to XML
    let mut buffer = String::new();
    let mut serializer = Serializer::new(&mut buffer);
    serializer.indent(' ', 2);
    wix_project.serialize(serializer).unwrap();
    buffer
}

fn generate_wxs_file(wxs_path: &Path, settings: &Settings) -> crate::Result<()> {
    let product_name = settings.bundle_name();
    let version = settings.version_string();
    let manufacturer = settings.authors_comma_separated().unwrap_or_default();
    let name = product_name.to_string() + manufacturer.as_str();
    let upgrade_code = uuid::Uuid::new_v5(&UUID_NAMESPACE, name.as_bytes())
        .to_string()
        .to_uppercase();
    let binary_name = settings.binary_name();

    // Generate dynamic executable ID from binary name
    let exe_id = sanitize_identifier(binary_name.as_str(), '_', false);

    // Generate license RTF file
    let license_rtf_path = settings.target.get_project_dir().join("License.rtf");
    generate_license_rtf(&license_rtf_path, settings)?;

    // Build components from binary and resources
    let mut installfolder_components = Vec::new();
    let mut component_refs = Vec::new();

    // Main executable component
    if let Some(binary_path) = settings
        .binary_path(crate::bundle::PackageType::WxsMsi)
        .to_str()
    {
        let comp = Component {
            id: Some("MainExecutableComponent".to_string()),
            guid: Some("*".to_string()),
            file: Some(File {
                id: Some(exe_id.clone()),
                source: binary_path.to_string(),
                key_path: Some("yes".to_string()),
            }),
            ..Component::default()
        };
        installfolder_components.push(comp);

        // Add main executable component ref
        component_refs.push(ComponentRef {
            id: "MainExecutableComponent".to_string(),
        });
    }

    let bin_dir = settings.get_target_dir().to_path_buf();

    // Search for DLL files from binary_path and add them as components
    let dll_components: Vec<Component> = std::fs::read_dir(bin_dir)
        .into_iter()
        .flatten()
        .filter_map(|entry| entry.ok())
        .filter(|entry| entry.file_type().is_ok_and(|ft| ft.is_file()))
        .filter_map(|entry| {
            let filename = entry.file_name().to_str()?.to_lowercase();
            if filename.ends_with(".dll") {
                let dll_path = entry.path();
                let comp_id = format!("{}_Component", sanitize_identifier(&filename, '_', true));
                let comp = Component {
                    id: Some(comp_id.clone()),
                    guid: Some("*".to_string()),
                    file: Some(File {
                        source: dll_path.to_str()?.to_string(),
                        ..File::default()
                    }),
                    ..Component::default()
                };

                // Add DLL component references to component_refs
                component_refs.push(ComponentRef { id: comp_id });
                Some(comp)
            } else {
                None
            }
        })
        .collect();

    installfolder_components.extend(dll_components.clone());

    let package_dir = settings.target.get_project_dir();

    // Build directory structure from resource files
    let mut root_directories = Vec::new();

    for (src, full_path) in settings.resources_paths(package_dir) {
        // Generate component ID based on full relative path with proper capitalization
        let path_str = src.to_str().unwrap_or("");
        let comp_id = generate_component_id_from_path(path_str) + "_Component";

        let comp = Component {
            id: Some(comp_id.clone()),
            guid: Some("*".to_string()),
            file: Some(File {
                source: full_path.to_str().unwrap_or("").to_string(),
                ..File::default()
            }),
            ..Component::default()
        };
        component_refs.push(ComponentRef { id: comp_id });

        // Build directory structure
        build_directory_structure(&mut root_directories, &src, comp);
    }

    let package_id = {
        let propose = format!(
            "{}_{}",
            settings
                .authors_comma_separated()
                .unwrap_or_default()
                .to_lowercase(),
            settings.bundle_name()
        );
        if propose.len() >= 72 {
            settings.bundle_name().to_string()
        } else {
            propose
        }
    };
    let package_id = sanitize_identifier(&package_id, '_', false);

    let main_icon_id = "main_ico_id";

    let icon_path = get_icon_path(settings);

    // ProgramMenuFolder GUID
    let program_menu_folder_guid = uuid::Uuid::new_v5(
        &UUID_NAMESPACE,
        format!("{manufacturer}{product_name}ProgramMenuFolder").as_bytes(),
    );

    // DesktopFolderShortcut GUID
    let desktop_folder_shortcut_guid = uuid::Uuid::new_v5(
        &UUID_NAMESPACE,
        format!("{manufacturer}{product_name}DesktopFolderShortcut").as_bytes(),
    );

    // Build the complete WiX document structure
    let wix_doc = WixDocument {
        xmlns: "http://wixtoolset.org/schemas/v4/wxs".to_string(),
        xmlns_ui: "http://wixtoolset.org/schemas/v4/wxs/ui".to_string(),
        xmlns_util: "http://wixtoolset.org/schemas/v4/wxs/util".to_string(),
        package: Package {
            id: package_id,
            name: product_name.to_string(),
            manufacturer: manufacturer.clone(),
            version: version.to_string(),
            upgrade_code,
            major_upgrade: MajorUpgrade {
                downgrade_error_message: format!(
                    "A newer version of {product_name} is already installed.",
                ),
            },
            media_template: MediaTemplate {
                embed_cab: "yes".to_string(),
            },
            feature: Feature {
                id: "ProductFeature".to_string(),
                title: product_name.to_string(),
                level: "1".to_string(),
                component_group_ref: ComponentGroupRef {
                    id: "ProductComponents".to_string(),
                },
                component_ref: vec![
                    ComponentRef {
                        id: "RegistryComponent".to_string(),
                    },
                    ComponentRef {
                        id: "DesktopFolderShortcut".to_string(),
                    },
                ],
            },
            wix_ui: WixUI {
                id: "WixUI_InstallDir".to_string(),
            },
            properties: vec![
                Property {
                    id: "WIXUI_INSTALLDIR".to_string(),
                    value: "INSTALLFOLDER".to_string(),
                },
                Property {
                    id: "WIXUI_EXITDIALOGOPTIONALCHECKBOXTEXT".to_string(),
                    value: format!("Launch {product_name}"),
                },
                Property {
                    id: "WIXUI_EXITDIALOGOPTIONALCHECKBOX".to_string(),
                    value: "1".to_string(),
                },
            ],
            custom_action: CustomAction {
                id: "LaunchApplication".to_string(),
                directory: "INSTALLFOLDER".to_string(),
                exe_command: format!("[#{}]", exe_id),
                execute: "immediate".to_string(),
                return_value: "asyncNoWait".to_string(),
            },
            ui: UI {
                id: "UI".to_string(),
                publish: Publish {
                    dialog: "ExitDialog".to_string(),
                    control: "Finish".to_string(),
                    event: "DoAction".to_string(),
                    value: "LaunchApplication".to_string(),
                    condition: "WIXUI_EXITDIALOGOPTIONALCHECKBOX = 1 and NOT Installed".to_string(),
                },
            },
            wix_variable: WixVariable {
                id: "WixUILicenseRtf".to_string(),
                value: license_rtf_path.to_str().unwrap_or("").to_string(),
            },
            icon: Some(Icon {
                id: main_icon_id.to_string(),
                source_file: icon_path.to_str().unwrap_or("").to_string(),
            }),
        },
        fragments: vec![
            Fragment {
                standard_directories: Some(vec![
                    StandardDirectory {
                        id: "ProgramFilesFolder".to_string(),
                        directory: Some(Directory {
                            id: "INSTALLFOLDER".to_string(),
                            name: product_name.to_string(),
                            directories: root_directories,
                            components: installfolder_components,
                        }),
                        component: None,
                    },
                    StandardDirectory {
                        id: "ProgramMenuFolder".to_string(),
                        directory: Some(Directory {
                            id: "ApplicationProgramsFolder".to_string(),
                            name: product_name.to_string(),
                            components: vec![Component {
                                id: Some("RegistryComponent".to_string()),
                                guid: Some(program_menu_folder_guid.to_string()),
                                registry_value: Some(RegistryValue {
                                    root: "HKCU".to_string(),
                                    key: format!(
                                        "Software\\{}\\{product_name}",
                                        manufacturer.to_lowercase(),
                                    ),
                                    name: "installed".to_string(),
                                    value_type: "integer".to_string(),
                                    value: "1".to_string(),
                                    key_path: "yes".to_string(),
                                }),
                                shortcut: Some(Shortcut {
                                    id: "ApplicationStartMenuShortcut".to_string(),
                                    name: product_name.to_string(),
                                    description: Some(product_name.to_string()),
                                    target: format!("[#{exe_id}]"),
                                    icon: main_icon_id.to_string(),
                                    working_directory: "INSTALLFOLDER".to_string(),
                                }),
                                remove_folder: Some(RemoveFolder {
                                    id: "RemoveAppProgramsFolder".to_string(),
                                    directory: "ApplicationProgramsFolder".to_string(),
                                    on: "uninstall".to_string(),
                                }),
                                remove_file: Some(RemoveFile {
                                    id: "RemoveAppPrograms".to_string(),
                                    directory: "ApplicationProgramsFolder".to_string(),
                                    name: "*.*".to_string(),
                                    on: "uninstall".to_string(),
                                }),
                                file: None,
                            }],
                            directories: vec![],
                        }),
                        component: None,
                    },
                    StandardDirectory {
                        id: "DesktopFolder".to_string(),
                        directory: None,
                        component: Some(Component {
                            id: Some("DesktopFolderShortcut".to_string()),
                            guid: Some(desktop_folder_shortcut_guid.to_string()),
                            registry_value: Some(RegistryValue {
                                root: "HKCU".to_string(),
                                key: format!(
                                    "Software\\{}\\{product_name}",
                                    manufacturer.to_lowercase(),
                                ),
                                name: "installed".to_string(),
                                value_type: "integer".to_string(),
                                value: "1".to_string(),
                                key_path: "yes".to_string(),
                            }),
                            shortcut: Some(Shortcut {
                                id: "DesktopShortcut".to_string(),
                                name: product_name.to_string(),
                                description: None,
                                target: format!("[#{exe_id}]"),
                                icon: main_icon_id.to_string(),
                                working_directory: "INSTALLFOLDER".to_string(),
                            }),
                            ..Component::default()
                        }),
                    },
                ]),
                component_group: None,
            },
            Fragment {
                standard_directories: None,
                component_group: Some(ComponentGroup {
                    id: "ProductComponents".to_string(),
                    directory: None,
                    components: vec![],
                    component_refs,
                }),
            },
        ],
    };

    // Serialize to XML
    let mut buffer = String::new();
    let mut serializer = Serializer::new(&mut buffer);
    serializer.indent(' ', 2);
    wix_doc.serialize(serializer)?;

    // Add XML declaration
    let xml_content = format!("<?xml version=\"1.0\" encoding=\"UTF-8\"?>\n{buffer}");

    std::fs::write(wxs_path, xml_content)?;
    Ok(())
}

// WiX XML structure definitions
#[derive(Serialize)]
#[serde(rename = "Wix")]
struct WixDocument {
    #[serde(rename = "@xmlns")]
    xmlns: String,
    #[serde(rename = "@xmlns:ui")]
    xmlns_ui: String,
    #[serde(rename = "@xmlns:util")]
    xmlns_util: String,
    #[serde(rename = "Package")]
    package: Package,
    #[serde(rename = "Fragment")]
    fragments: Vec<Fragment>,
}

#[derive(Serialize)]
struct Package {
    #[serde(rename = "@Id")]
    id: String,
    #[serde(rename = "@Name")]
    name: String,
    #[serde(rename = "@Manufacturer")]
    manufacturer: String,
    #[serde(rename = "@Version")]
    version: String,
    #[serde(rename = "@UpgradeCode")]
    upgrade_code: String,
    #[serde(rename = "MajorUpgrade")]
    major_upgrade: MajorUpgrade,
    #[serde(rename = "MediaTemplate")]
    media_template: MediaTemplate,
    #[serde(rename = "Feature")]
    feature: Feature,
    #[serde(rename = "ui:WixUI")]
    wix_ui: WixUI,
    #[serde(rename = "Property")]
    properties: Vec<Property>,
    #[serde(rename = "CustomAction")]
    custom_action: CustomAction,
    #[serde(rename = "UI")]
    ui: UI,
    #[serde(rename = "WixVariable")]
    wix_variable: WixVariable,
    #[serde(rename = "Icon", skip_serializing_if = "Option::is_none")]
    icon: Option<Icon>,
}

#[derive(Serialize)]
struct MajorUpgrade {
    #[serde(rename = "@DowngradeErrorMessage")]
    downgrade_error_message: String,
}

#[derive(Serialize)]
struct MediaTemplate {
    #[serde(rename = "@EmbedCab")]
    embed_cab: String,
}

#[derive(Serialize)]
struct Feature {
    #[serde(rename = "@Id")]
    id: String,
    #[serde(rename = "@Title")]
    title: String,
    #[serde(rename = "@Level")]
    level: String,
    #[serde(rename = "ComponentGroupRef")]
    component_group_ref: ComponentGroupRef,
    #[serde(rename = "ComponentRef", skip_serializing_if = "Vec::is_empty")]
    component_ref: Vec<ComponentRef>,
}

#[derive(Serialize)]
struct ComponentGroupRef {
    #[serde(rename = "@Id")]
    id: String,
}

#[derive(Serialize)]
struct ComponentRef {
    #[serde(rename = "@Id")]
    id: String,
}

#[derive(Serialize)]
struct WixUI {
    #[serde(rename = "@Id")]
    id: String,
}

#[derive(Serialize)]
struct Property {
    #[serde(rename = "@Id")]
    id: String,
    #[serde(rename = "@Value")]
    value: String,
}

#[derive(Serialize)]
struct CustomAction {
    #[serde(rename = "@Id")]
    id: String,
    #[serde(rename = "@Directory")]
    directory: String,
    #[serde(rename = "@ExeCommand")]
    exe_command: String,
    #[serde(rename = "@Execute")]
    execute: String,
    #[serde(rename = "@Return")]
    return_value: String,
}

#[derive(Serialize)]
struct UI {
    #[serde(rename = "@Id")]
    id: String,
    #[serde(rename = "Publish")]
    publish: Publish,
}

#[derive(Serialize)]
struct Publish {
    #[serde(rename = "@Dialog")]
    dialog: String,
    #[serde(rename = "@Control")]
    control: String,
    #[serde(rename = "@Event")]
    event: String,
    #[serde(rename = "@Value")]
    value: String,
    #[serde(rename = "@Condition")]
    condition: String,
}

#[derive(Serialize)]
struct WixVariable {
    #[serde(rename = "@Id")]
    id: String,
    #[serde(rename = "@Value")]
    value: String,
}

#[derive(Serialize)]
struct Icon {
    #[serde(rename = "@Id")]
    id: String,
    #[serde(rename = "@SourceFile")]
    source_file: String,
}

#[derive(Serialize)]
struct Fragment {
    #[serde(rename = "StandardDirectory", skip_serializing_if = "Option::is_none")]
    standard_directories: Option<Vec<StandardDirectory>>,
    #[serde(rename = "ComponentGroup", skip_serializing_if = "Option::is_none")]
    component_group: Option<ComponentGroup>,
}

#[derive(Serialize)]
struct StandardDirectory {
    #[serde(rename = "@Id")]
    id: String,
    #[serde(rename = "Directory", skip_serializing_if = "Option::is_none")]
    directory: Option<Directory>,
    #[serde(rename = "Component", skip_serializing_if = "Option::is_none")]
    component: Option<Component>,
}

#[derive(Serialize)]
struct Directory {
    #[serde(rename = "@Id")]
    id: String,
    #[serde(rename = "@Name")]
    name: String,
    #[serde(rename = "Component", skip_serializing_if = "Vec::is_empty")]
    components: Vec<Component>,
    #[serde(rename = "Directory", skip_serializing_if = "Vec::is_empty")]
    directories: Vec<Directory>,
}

#[derive(Default, Clone, Serialize)]
struct Component {
    #[serde(rename = "@Id", skip_serializing_if = "Option::is_none")]
    id: Option<String>,
    #[serde(rename = "@Guid", skip_serializing_if = "Option::is_none")]
    guid: Option<String>,
    #[serde(rename = "RegistryValue", skip_serializing_if = "Option::is_none")]
    registry_value: Option<RegistryValue>,
    #[serde(rename = "Shortcut", skip_serializing_if = "Option::is_none")]
    shortcut: Option<Shortcut>,
    #[serde(rename = "RemoveFolder", skip_serializing_if = "Option::is_none")]
    remove_folder: Option<RemoveFolder>,
    #[serde(rename = "RemoveFile", skip_serializing_if = "Option::is_none")]
    remove_file: Option<RemoveFile>,
    #[serde(rename = "File", skip_serializing_if = "Option::is_none")]
    file: Option<File>,
}

#[derive(Clone, Serialize)]
struct RegistryValue {
    #[serde(rename = "@Root")]
    root: String,
    #[serde(rename = "@Key")]
    key: String,
    #[serde(rename = "@Name")]
    name: String,
    #[serde(rename = "@Type")]
    value_type: String,
    #[serde(rename = "@Value")]
    value: String,
    #[serde(rename = "@KeyPath")]
    key_path: String,
}

#[derive(Clone, Serialize)]
struct Shortcut {
    #[serde(rename = "@Id")]
    id: String,
    #[serde(rename = "@Name")]
    name: String,
    #[serde(rename = "@Description", skip_serializing_if = "Option::is_none")]
    description: Option<String>,
    #[serde(rename = "@Target")]
    target: String,
    #[serde(rename = "@Icon")]
    icon: String,
    #[serde(rename = "@WorkingDirectory")]
    working_directory: String,
}

#[derive(Clone, Serialize)]
struct RemoveFolder {
    #[serde(rename = "@Id")]
    id: String,
    #[serde(rename = "@Directory")]
    directory: String,
    #[serde(rename = "@On")]
    on: String,
}

#[derive(Clone, Serialize)]
struct RemoveFile {
    #[serde(rename = "@Id")]
    id: String,
    #[serde(rename = "@Directory")]
    directory: String,
    #[serde(rename = "@Name")]
    name: String,
    #[serde(rename = "@On")]
    on: String,
}

#[derive(Default, Serialize)]
struct ComponentGroup {
    #[serde(rename = "@Id")]
    id: String,
    #[serde(rename = "@Directory", skip_serializing_if = "Option::is_none")]
    directory: Option<String>,
    #[serde(rename = "Component", skip_serializing_if = "Vec::is_empty")]
    components: Vec<Component>,
    #[serde(rename = "ComponentRef", skip_serializing_if = "Vec::is_empty")]
    component_refs: Vec<ComponentRef>,
}

#[derive(Clone, Default, Serialize)]
struct File {
    #[serde(rename = "@Id", skip_serializing_if = "Option::is_none")]
    id: Option<String>,
    #[serde(rename = "@Source")]
    source: String,
    #[serde(rename = "@KeyPath", skip_serializing_if = "Option::is_none")]
    key_path: Option<String>,
}

// WiX Project XML structure definitions
#[derive(Serialize)]
#[serde(rename = "Project")]
struct WixProject {
    #[serde(rename = "@Sdk")]
    sdk: String,
    #[serde(rename = "PropertyGroup")]
    property_group: PropertyGroup,
    #[serde(rename = "ItemGroup")]
    item_group: ItemGroup,
}

#[derive(Serialize)]
struct PropertyGroup {
    #[serde(rename = "OutputName")]
    output_name: String,
}

#[derive(Serialize)]
struct ItemGroup {
    #[serde(rename = "PackageReference")]
    package_reference: PackageReference,
}

#[derive(Serialize)]
struct PackageReference {
    #[serde(rename = "@Include")]
    include: String,
    #[serde(rename = "@Version")]
    version: String,
}

fn rtf_safe_content(origin_content: &str) -> String {
    let rtf_safe_content = origin_content
        .replace('\\', "\\\\")
        .replace('{', "\\{")
        .replace('}', "\\}")
        .replace('\n', "\\par\n");
    let rtf_output = format!(
        r#"{{\rtf1\ansi\deff0
{{\fonttbl{{\f0 Arial;}}}}
\fs20
{rtf_safe_content}
}}"#
    );
    rtf_output
}

fn sanitize_identifier(input: &str, replacement: char, to_lowercase: bool) -> String {
    let result: String = input
        .chars()
        .map(|c| if c.is_alphanumeric() { c } else { replacement })
        .collect();
    if to_lowercase {
        result.to_lowercase()
    } else {
        result
    }
}

fn generate_component_id_from_path(path_str: &str) -> String {
    path_str
        .chars()
        .map(|c| if c.is_alphanumeric() { c } else { '_' })
        .collect::<String>()
        .split('_')
        .filter(|s| !s.is_empty())
        .collect::<Vec<_>>()
        .join("_")
}

fn generate_license_rtf(rtf_path: &Path, settings: &Settings) -> crate::Result<()> {
    let license_content = settings
        .license_content()
        .or_else(find_default_license)
        .unwrap_or_else(|| "This software is licensed under the MIT License.".to_string());

    let rtf_content = rtf_safe_content(&license_content);
    std::fs::write(rtf_path, rtf_content)?;
    Ok(())
}

fn find_default_license() -> Option<String> {
    [
        "License_MIT.md",
        "License_Apache.md",
        "LICENSE",
        "LICENSE_MIT",
        "LICENSE_APACHE",
        "LICENSE.txt",
        "LICENSE-MIT",
        "LICENSE-APACHE",
        "COPYING",
    ]
    .iter()
    .find_map(|&filename| std::fs::read_to_string(filename).ok())
}

fn get_icon_path(settings: &Settings) -> PathBuf {
    let package_dir = settings.target.get_project_dir();

    // Try to get the first icon file from BundleSettings.icon
    if let Some(icon_result) = settings.icon_files().next()
        && let Ok(icon_path) = icon_result
    {
        let full_path = package_dir.join(icon_path);

        // Check if the icon file exists
        if full_path.exists() {
            let extension = full_path
                .extension()
                .and_then(|ext| ext.to_str())
                .unwrap_or("")
                .to_lowercase();

            // WiX supports ICO, EXE, and DLL formats for icons
            if matches!(extension.as_str(), "ico" | "exe" | "dll") {
                return full_path;
            }

            let out_dir = settings.get_target_dir();

            let file_stem = full_path
                .file_stem()
                .and_then(|s| s.to_str())
                .unwrap_or("icon");

            let ico_path = out_dir.join(format!("{file_stem}-generated.ico"));
            if convert_to_ico(&full_path, &ico_path).is_ok() {
                return ico_path;
            }
        }
    }

    // Fallback: use the executable file itself as the icon source
    // EXE files can be used directly as icon sources in WiX
    settings
        .binary_path(super::PackageType::WxsMsi)
        .to_path_buf()
}

// Try to convert other formats to ICO
fn convert_to_ico(input_path: &Path, ico_path: &Path) -> crate::Result<()> {
    // Ensure output directory exists
    std::fs::create_dir_all(ico_path.parent().ok_or(anyhow::anyhow!("Parent dir"))?)?;

    // Load the image
    let img = image::open(input_path)?;

    // Convert and save as ICO
    // ICO format typically uses 256x256, 128x128, 64x64, 32x32, 16x16 sizes
    // We'll resize to 256x256 as the primary size
    let resized = img.resize(256, 256, image::imageops::FilterType::Lanczos3);
    resized.save_with_format(ico_path, image::ImageFormat::Ico)?;

    Ok(())
}

fn build_directory_structure(directories: &mut Vec<Directory>, path: &Path, component: Component) {
    let dir_path = path.parent().unwrap_or(Path::new(""));

    if dir_path.components().count() == 0 {
        // No directories, component goes to root level
        return;
    }

    // Get all directory components from the path
    let mut dir_parts = Vec::new();
    for component in dir_path.components() {
        if let std::path::Component::Normal(name) = component
            && let Some(name_str) = name.to_str()
        {
            dir_parts.push(name_str.to_string());
        }
    }

    if dir_parts.is_empty() {
        return;
    }

    // Build directory structure and add component to final directory
    add_component_to_directory(directories, &dir_parts, component, 0);
}

fn add_component_to_directory(
    directories: &mut Vec<Directory>,
    dir_parts: &[String],
    component: Component,
    depth: usize,
) {
    if depth >= dir_parts.len() {
        return;
    }

    // Build the full path up to this directory
    let full_path = dir_parts[..=depth].join("/");

    // Generate directory ID
    let dir_id = generate_component_id_from_path(&full_path) + "_Dir";

    // Find existing directory or create new one
    let dir_idx = match directories.iter().position(|d| d.id == dir_id) {
        Some(idx) => idx,
        None => {
            let new_dir = Directory {
                id: dir_id,
                name: dir_parts[depth].clone(),
                directories: vec![],
                components: vec![],
            };
            directories.push(new_dir);
            directories.len() - 1
        }
    };

    // If this is the final directory, add the component
    if depth == dir_parts.len() - 1 {
        directories[dir_idx].components.push(component);
    } else {
        // Continue with next level
        add_component_to_directory(
            &mut directories[dir_idx].directories,
            dir_parts,
            component,
            depth + 1,
        );
    }
}<|MERGE_RESOLUTION|>--- conflicted
+++ resolved
@@ -20,13 +20,10 @@
     std::fs::create_dir_all(&base_dir)?;
 
     let package_dir = base_dir.join("bundle/wsxmsi");
-<<<<<<< HEAD
-=======
     if package_dir.exists() {
         std::fs::remove_dir_all(&package_dir)
             .with_context(|| "Failed to remove old bundle".to_string())?;
     }
->>>>>>> c51f5cb5
     // Generate .wixproj file
     let wixproj_path = base_dir.join("installer.wixproj");
     std::fs::write(&wixproj_path, generate_wixproj_file(settings))?;
