use super::category::AppCategory;
use super::common::print_warning;
use cargo_metadata::{Metadata, MetadataCommand, TargetKind};
use serde_json::Value;
use std::borrow::Cow;
use std::collections::HashMap;
use std::ffi::OsString;
use std::fmt::Display;
use std::path::{Path, PathBuf};
use target_build_utils::TargetInfo;

#[derive(Clone, Copy, Debug, Eq, PartialEq)]
pub enum PackageType {
    OsxBundle,
    IosBundle,
    WindowsMsi,
    Deb,
    Rpm,
    AppImage,
}

impl std::str::FromStr for PackageType {
    type Err = anyhow::Error;
    fn from_str(s: &str) -> Result<Self, Self::Err> {
        PackageType::try_from(s)
    }
}

impl std::fmt::Display for PackageType {
    fn fmt(&self, f: &mut std::fmt::Formatter<'_>) -> std::fmt::Result {
        write!(f, "{}", self.short_name())
    }
}

impl TryFrom<&str> for PackageType {
    type Error = anyhow::Error;
    fn try_from(s: &str) -> Result<Self, Self::Error> {
        PackageType::from_short_name(s).ok_or_else(|| {
            let all = PackageType::all()
                .iter()
                .map(|&s| s.to_string())
                .collect::<Vec<_>>()
                .join(", ");
            anyhow::anyhow!("Unsupported package type: '{s}'. Supported types are: {all}")
        })
    }
}

impl PackageType {
    pub fn from_short_name(name: &str) -> Option<PackageType> {
        // Other types we may eventually want to support: apk
        match name {
            "deb" => Some(PackageType::Deb),
            "ios" => Some(PackageType::IosBundle),
            "msi" => Some(PackageType::WindowsMsi),
            "osx" => Some(PackageType::OsxBundle),
            "rpm" => Some(PackageType::Rpm),
            "appimage" => Some(PackageType::AppImage),
            _ => None,
        }
    }

    pub const fn short_name(&self) -> &'static str {
        match *self {
            PackageType::Deb => "deb",
            PackageType::IosBundle => "ios",
            PackageType::WindowsMsi => "msi",
            PackageType::OsxBundle => "osx",
            PackageType::Rpm => "rpm",
            PackageType::AppImage => "appimage",
        }
    }

    pub const fn all() -> &'static [&'static str] {
        &["deb", "ios", "msi", "osx", "rpm"]
    }
}

<<<<<<< HEAD
const ALL_PACKAGE_TYPES: &[PackageType] = &[
    PackageType::Deb,
    PackageType::IosBundle,
    PackageType::WindowsMsi,
    PackageType::OsxBundle,
    PackageType::Rpm,
    PackageType::AppImage,
];

=======
>>>>>>> 3b20d1fe
#[derive(Clone, Debug)]
pub enum BuildArtifact {
    Main,
    Bin(String),
    Example(String),
}

#[derive(Clone, Debug, Default, Deserialize)]
struct BundleSettings {
    // General settings:
    name: Option<String>,
    identifier: Option<String>,
    icon: Option<Vec<String>>,
    version: Option<String>,
    resources: Option<Vec<String>>,
    copyright: Option<String>,
    category: Option<AppCategory>,
    short_description: Option<String>,
    long_description: Option<String>,
    // OS-specific settings:
    linux_mime_types: Option<Vec<String>>,
    linux_exec_args: Option<String>,
    linux_use_terminal: Option<bool>,
    deb_depends: Option<Vec<String>>,
    osx_frameworks: Option<Vec<String>>,
    osx_minimum_system_version: Option<String>,
    osx_url_schemes: Option<Vec<String>>,
    osx_info_plist_exts: Option<Vec<String>>,
    // Bundles for other binaries/examples:
    bin: Option<HashMap<String, BundleSettings>>,
    example: Option<HashMap<String, BundleSettings>>,
}

#[derive(Clone, Debug)]
pub struct Settings {
    package: cargo_metadata::Package,
    package_type: Option<PackageType>, // If `None`, use the default package type for this os
    target: Option<(String, TargetInfo)>,
    features: Option<String>,
    project_out_directory: PathBuf,
    build_artifact: BuildArtifact,
    profile: String,
    all_features: bool,
    no_default_features: bool,
    binary_path: PathBuf,
    binary_name: String,
    bundle_settings: BundleSettings,
}

/// Try to load `Cargo.toml` file in the specified directory
fn load_metadata(dir: &Path) -> crate::Result<Metadata> {
    let cargo_file_path = dir.join("Cargo.toml");
    Ok(MetadataCommand::new()
        .manifest_path(cargo_file_path)
        .exec()?)
}

impl Settings {
    pub fn new(current_dir: PathBuf, cli: &crate::Cli) -> crate::Result<Self> {
        let package_type = cli.format;
        let build_artifact = if let Some(bin) = cli.bin.as_ref() {
            BuildArtifact::Bin(bin.to_string())
        } else if let Some(example) = cli.example.as_ref() {
            BuildArtifact::Example(example.to_string())
        } else {
            BuildArtifact::Main
        };
        let profile = if cli.release {
            "release".to_string()
        } else if let Some(profile) = cli.profile.as_ref() {
            if profile == "debug" {
                anyhow::bail!("Profile name `debug` is reserved")
            }
            profile.to_string()
        } else {
            "dev".to_string()
        };
        let all_features = cli.all_features;
        let no_default_features = cli.no_default_features;
        let target = if let Some(triple) = cli.target.as_ref() {
            Some((triple.to_string(), TargetInfo::from_str(triple)?))
        } else {
            None
        };
        let features = cli.features.as_ref().map(|features| features.into());

        // TODO: support multiple packages?
        let (bundle_settings, package) =
            Settings::find_bundle_package(load_metadata(&current_dir)?)?;
        let workspace_dir = Settings::get_workspace_dir(current_dir);
        let target_dir =
            Settings::get_target_dir(&workspace_dir, &target, &profile, &build_artifact);
        let (bundle_settings, mut binary_name) = match build_artifact {
            BuildArtifact::Main => {
                if let Some(target) = package
                    .targets
                    .iter()
                    .find(|target| target.kind.contains(&TargetKind::Bin))
                {
                    (bundle_settings, target.name.clone())
                } else {
                    anyhow::bail!("No `bin` target is found in package '{}'", package.name)
                }
            }
            BuildArtifact::Bin(ref name) => (
                bundle_settings_from_table(&bundle_settings.bin, "bin", name)?,
                name.clone(),
            ),
            BuildArtifact::Example(ref name) => (
                bundle_settings_from_table(&bundle_settings.example, "example", name)?,
                name.clone(),
            ),
        };
        let binary_extension = match package_type {
<<<<<<< HEAD
            Some(x) => match x {
                PackageType::OsxBundle
                | PackageType::IosBundle
                | PackageType::Deb
                | PackageType::Rpm
                | PackageType::AppImage => "",
                PackageType::WindowsMsi => ".exe",
            },
            None => "",
=======
            Some(PackageType::WindowsMsi) => ".exe",
            _ => "",
>>>>>>> 3b20d1fe
        };
        binary_name += binary_extension;
        let binary_path = target_dir.join(&binary_name);
        Ok(Settings {
            package,
            package_type,
            target,
            features,
            build_artifact,
            profile,
            all_features,
            no_default_features,
            project_out_directory: target_dir,
            binary_path,
            binary_name,
            bundle_settings,
        })
    }

    /*
        The target_dir where binaries will be compiled to by cargo can vary:
            - this directory is a member of a workspace project
            - overridden by CARGO_TARGET_DIR environment variable
            - specified in build.target-dir configuration key
            - if the build is a 'release' or 'debug' build

        This function determines where 'target' dir is and suffixes it with 'release' or 'debug'
        to determine where the compiled binary will be located.
    */
    fn get_target_dir(
        project_root_dir: &Path,
        target: &Option<(String, TargetInfo)>,
        profile: &str,
        build_artifact: &BuildArtifact,
    ) -> PathBuf {
        let mut cargo = std::process::Command::new(
            std::env::var_os("CARGO").unwrap_or_else(|| OsString::from("cargo")),
        );
        cargo.args(["metadata", "--no-deps", "--format-version", "1"]);

        let target_dir = cargo.output().ok().and_then(|output| {
            let json_string = String::from_utf8(output.stdout).ok()?;
            let json: Value = serde_json::from_str(&json_string).ok()?;
            Some(PathBuf::from(json.get("target_directory")?.as_str()?))
        });

        let mut path = target_dir.unwrap_or(project_root_dir.join("target"));

        if let &Some((ref triple, _)) = target {
            path.push(triple);
        }
        path.push(if profile == "dev" { "debug" } else { profile });
        if let &BuildArtifact::Example(_) = build_artifact {
            path.push("examples");
        }
        path
    }

    /*
        The specification of the Cargo.toml Manifest that covers the "workspace" section is here:
        https://doc.rust-lang.org/cargo/reference/manifest.html#the-workspace-section

        Determining if the current project folder is part of a workspace:
            - Walk up the file system, looking for a Cargo.toml file.
            - Stop at the first one found.
            - If one is found before reaching "/" then this folder belongs to that parent workspace
    */
    fn get_workspace_dir(current_dir: PathBuf) -> PathBuf {
        let mut dir = current_dir.clone();
        let set = load_metadata(&dir);
        if set.is_ok() {
            return dir;
        }
        while dir.pop() {
            let set = load_metadata(&dir);
            if set.is_ok() {
                return dir;
            }
        }

        // Nothing found walking up the file system, return the starting directory
        current_dir
    }

    fn find_bundle_package(
        metadata: Metadata,
    ) -> crate::Result<(BundleSettings, cargo_metadata::Package)> {
        for package_id in metadata.workspace_members.iter() {
            let package = &metadata[package_id];
            if let Some(bundle) = package.metadata.get("bundle") {
                let settings = serde_json::from_value::<BundleSettings>(bundle.clone())?;
                return Ok((settings, package.clone()));
            }
        }
        print_warning("No package in workspace has [package.metadata.bundle] section")?;
        if let Some(root_package) = metadata.root_package() {
            Ok((BundleSettings::default(), root_package.clone()))
        } else {
            anyhow::bail!("unable to find root package")
        }
    }

    /// Returns the directory where the bundle should be placed.
    pub fn project_out_directory(&self) -> &Path {
        &self.project_out_directory
    }

    /// Returns the architecture for the binary being bundled (e.g. "arm" or
    /// "x86" or "x86_64").
    pub fn binary_arch(&self) -> &str {
        if let Some((_, ref info)) = self.target {
            info.target_arch()
        } else {
            std::env::consts::ARCH
        }
    }

    /// Returns the file name of the binary being bundled.
    pub fn binary_name(&self) -> &str {
        &self.binary_name
    }

    /// Returns the path to the binary being bundled.
    pub fn binary_path(&self) -> &Path {
        &self.binary_path
    }

    /// If a specific package type was specified by the command-line, returns
    /// that package type; otherwise, if a target triple was specified by the
    /// command-line, returns the native package type(s) for that target;
    /// otherwise, returns the native package type(s) for the host platform.
    /// Fails if the host/target's native package type is not supported.
    pub fn package_types(&self) -> crate::Result<Vec<PackageType>> {
        if let Some(package_type) = self.package_type {
            Ok(vec![package_type])
        } else {
            let target_os = if let Some((_, ref info)) = self.target {
                info.target_os()
            } else {
                std::env::consts::OS
            };
            match target_os {
                "macos" => Ok(vec![PackageType::OsxBundle]),
                "ios" => Ok(vec![PackageType::IosBundle]),
                "linux" => Ok(vec![PackageType::Deb]), // TODO: Do Rpm too, once it's implemented.
                "windows" => Ok(vec![PackageType::WindowsMsi]),
                os => anyhow::bail!("Native {} bundles not yet supported.", os),
            }
        }
    }

    /// If the bundle is being cross-compiled, returns the target triple string
    /// (e.g. `"x86_64-apple-darwin"`).  If the bundle is targeting the host
    /// environment, returns `None`.
    pub fn target_triple(&self) -> Option<&str> {
        match self.target {
            Some((ref triple, _)) => Some(triple.as_str()),
            None => None,
        }
    }

    pub fn features(&self) -> Option<&str> {
        match self.features {
            Some(ref features) => Some(features.as_str()),
            None => None,
        }
    }

    /// Returns the artifact that is being bundled.
    pub fn build_artifact(&self) -> &BuildArtifact {
        &self.build_artifact
    }

    /// Returns true if the bundle is being compiled in release mode, false if
    /// it's being compiled in debug mode.
    pub fn build_profile(&self) -> &str {
        &self.profile
    }

    pub fn all_features(&self) -> bool {
        self.all_features
    }

    pub fn no_default_features(&self) -> bool {
        self.no_default_features
    }

    pub fn bundle_name(&self) -> &str {
        self.bundle_settings
            .name
            .as_ref()
            .unwrap_or(&self.package.name)
    }

    pub fn bundle_identifier(&self) -> Cow<'_, str> {
        if let Some(identifier) = &self.bundle_settings.identifier {
            identifier.into()
        } else {
            match &self.build_artifact {
                BuildArtifact::Main => "".into(),
                BuildArtifact::Bin(name) => format!("{name}.{}", self.package.name).into(),
                BuildArtifact::Example(name) => {
                    format!("{name}.example.{}", self.package.name).into()
                }
            }
        }
    }

    /// Returns an iterator over the icon files to be used for this bundle.
    pub fn icon_files(&self) -> ResourcePaths {
        match self.bundle_settings.icon {
            Some(ref paths) => ResourcePaths::new(paths.as_slice(), false),
            None => ResourcePaths::new(&[], false),
        }
    }

    /// Returns an iterator over the resource files to be included in this
    /// bundle.
    pub fn resource_files(&self) -> ResourcePaths {
        match self.bundle_settings.resources {
            Some(ref paths) => ResourcePaths::new(paths.as_slice(), true),
            None => ResourcePaths::new(&[], true),
        }
    }

    pub fn version_string(&self) -> &dyn Display {
        match self.bundle_settings.version.as_ref() {
            Some(v) => v,
            None => &self.package.version,
        }
    }

    pub fn copyright_string(&self) -> Option<&str> {
        self.bundle_settings.copyright.as_deref()
    }

    pub fn author_names(&self) -> &[String] {
        &self.package.authors
    }

    pub fn authors_comma_separated(&self) -> Option<String> {
        let names = self.author_names();
        if names.is_empty() {
            None
        } else {
            Some(names.join(", "))
        }
    }

    pub fn homepage_url(&self) -> &str {
        self.package.homepage.as_deref().unwrap_or("")
    }

    pub fn app_category(&self) -> Option<AppCategory> {
        self.bundle_settings.category
    }

    pub fn short_description(&self) -> &str {
        self.bundle_settings
            .short_description
            .as_deref()
            .unwrap_or_else(|| self.package.description.as_deref().unwrap_or(""))
    }

    pub fn long_description(&self) -> Option<&str> {
        self.bundle_settings.long_description.as_deref()
    }

    pub fn debian_dependencies(&self) -> &[String] {
        match self.bundle_settings.deb_depends {
            Some(ref dependencies) => dependencies.as_slice(),
            None => &[],
        }
    }

    pub fn linux_mime_types(&self) -> &[String] {
        match self.bundle_settings.linux_mime_types {
            Some(ref mime_types) => mime_types.as_slice(),
            None => &[],
        }
    }

    pub fn linux_use_terminal(&self) -> Option<bool> {
        self.bundle_settings.linux_use_terminal
    }

    pub fn linux_exec_args(&self) -> Option<&str> {
        self.bundle_settings.linux_exec_args.as_deref()
    }

    pub fn osx_frameworks(&self) -> &[String] {
        match self.bundle_settings.osx_frameworks {
            Some(ref frameworks) => frameworks.as_slice(),
            None => &[],
        }
    }

    pub fn osx_minimum_system_version(&self) -> Option<&str> {
        self.bundle_settings.osx_minimum_system_version.as_deref()
    }

    pub fn osx_url_schemes(&self) -> &[String] {
        match self.bundle_settings.osx_url_schemes {
            Some(ref urlosx_url_schemes) => urlosx_url_schemes.as_slice(),
            None => &[],
        }
    }

    /// Returns an iterator over the plist files for this bundle
    pub fn osx_info_plist_exts(&self) -> ResourcePaths<'_> {
        match self.bundle_settings.osx_info_plist_exts {
            Some(ref paths) => ResourcePaths::new(paths.as_slice(), false),
            None => ResourcePaths::new(&[], false),
        }
    }
}

fn bundle_settings_from_table(
    opt_map: &Option<HashMap<String, BundleSettings>>,
    map_name: &str,
    bundle_name: &str,
) -> crate::Result<BundleSettings> {
    if let Some(bundle_settings) = opt_map.as_ref().and_then(|map| map.get(bundle_name)) {
        Ok(bundle_settings.clone())
    } else {
        print_warning(&format!(
            "No [package.metadata.bundle.{}.{}] section in Cargo.toml",
            map_name, bundle_name
        ))?;
        Ok(BundleSettings::default())
    }
}

pub struct ResourcePaths<'a> {
    pattern_iter: std::slice::Iter<'a, String>,
    glob_iter: Option<glob::Paths>,
    walk_iter: Option<walkdir::IntoIter>,
    allow_walk: bool,
}

impl<'a> ResourcePaths<'a> {
    fn new(patterns: &'a [String], allow_walk: bool) -> ResourcePaths<'a> {
        ResourcePaths {
            pattern_iter: patterns.iter(),
            glob_iter: None,
            walk_iter: None,
            allow_walk,
        }
    }
}

impl Iterator for ResourcePaths<'_> {
    type Item = crate::Result<PathBuf>;

    fn next(&mut self) -> Option<crate::Result<PathBuf>> {
        loop {
            if let Some(ref mut walk_entries) = self.walk_iter {
                if let Some(entry) = walk_entries.next() {
                    let entry = match entry {
                        Ok(entry) => entry,
                        Err(error) => return Some(Err(anyhow::Error::from(error))),
                    };
                    let path = entry.path();
                    if path.is_dir() {
                        continue;
                    }
                    return Some(Ok(path.to_path_buf()));
                }
            }
            self.walk_iter = None;
            if let Some(ref mut glob_paths) = self.glob_iter {
                if let Some(glob_result) = glob_paths.next() {
                    let path = match glob_result {
                        Ok(path) => path,
                        Err(error) => return Some(Err(anyhow::Error::from(error))),
                    };
                    if path.is_dir() {
                        if self.allow_walk {
                            let walk = walkdir::WalkDir::new(path);
                            self.walk_iter = Some(walk.into_iter());
                            continue;
                        } else {
                            return Some(Err(anyhow::anyhow!("{path:?} is a directory")));
                        }
                    }
                    return Some(Ok(path));
                }
            }
            self.glob_iter = None;
            if let Some(pattern) = self.pattern_iter.next() {
                let glob = match glob::glob(pattern) {
                    Ok(glob) => glob,
                    Err(error) => return Some(Err(anyhow::Error::from(error))),
                };
                self.glob_iter = Some(glob);
                continue;
            }
            return None;
        }
    }
}

#[cfg(test)]
mod tests {
    use super::{AppCategory, BundleSettings};

    #[test]
    fn parse_cargo_toml() {
        let toml_str = "\
            name = \"Example Application\"\n\
            identifier = \"com.example.app\"\n\
            resources = [\"data\", \"foo/bar\"]\n\
            category = \"Puzzle Game\"\n\
            long_description = \"\"\"\n\
            This is an example of a\n\
            simple application.\n\
            \"\"\"\n";
        let bundle: BundleSettings = toml::from_str(toml_str).unwrap();
        assert_eq!(bundle.name, Some("Example Application".to_string()));
        assert_eq!(bundle.identifier, Some("com.example.app".to_string()));
        assert_eq!(bundle.icon, None);
        assert_eq!(bundle.version, None);
        assert_eq!(
            bundle.resources,
            Some(vec!["data".to_string(), "foo/bar".to_string()])
        );
        assert_eq!(bundle.category, Some(AppCategory::PuzzleGame));
        assert_eq!(
            bundle.long_description,
            Some(
                "This is an example of a\n\
                         simple application.\n"
                    .to_string()
            )
        );
    }

    #[test]
    fn parse_bin_and_example_bundles() {
        let toml_str = "\
            [bin.foo]\n\
            name = \"Foo App\"\n\
            \n\
            [bin.bar]\n\
            name = \"Bar App\"\n\
            \n\
            [example.baz]\n\
            name = \"Baz Example\"\n";
        let bundle: BundleSettings = toml::from_str(toml_str).unwrap();
        assert!(bundle.example.is_some());

        let bins = bundle.bin.as_ref().unwrap();
        assert!(bins.contains_key("foo"));
        let foo: &BundleSettings = bins.get("foo").unwrap();
        assert_eq!(foo.name, Some("Foo App".to_string()));
        assert!(bins.contains_key("bar"));
        let bar: &BundleSettings = bins.get("bar").unwrap();
        assert_eq!(bar.name, Some("Bar App".to_string()));

        let examples = bundle.example.as_ref().unwrap();
        assert!(examples.contains_key("baz"));
        let baz: &BundleSettings = examples.get("baz").unwrap();
        assert_eq!(baz.name, Some("Baz Example".to_string()));
    }
}<|MERGE_RESOLUTION|>--- conflicted
+++ resolved
@@ -76,7 +76,6 @@
     }
 }
 
-<<<<<<< HEAD
 const ALL_PACKAGE_TYPES: &[PackageType] = &[
     PackageType::Deb,
     PackageType::IosBundle,
@@ -86,8 +85,6 @@
     PackageType::AppImage,
 ];
 
-=======
->>>>>>> 3b20d1fe
 #[derive(Clone, Debug)]
 pub enum BuildArtifact {
     Main,
@@ -202,20 +199,8 @@
             ),
         };
         let binary_extension = match package_type {
-<<<<<<< HEAD
-            Some(x) => match x {
-                PackageType::OsxBundle
-                | PackageType::IosBundle
-                | PackageType::Deb
-                | PackageType::Rpm
-                | PackageType::AppImage => "",
-                PackageType::WindowsMsi => ".exe",
-            },
-            None => "",
-=======
             Some(PackageType::WindowsMsi) => ".exe",
             _ => "",
->>>>>>> 3b20d1fe
         };
         binary_name += binary_extension;
         let binary_path = target_dir.join(&binary_name);
