mod bundle;

use crate::bundle::{bundle_project, BuildArtifact, PackageType, Settings};
use anyhow::Result;
use clap::builder::{PossibleValuesParser, TypedValueParser};
use std::env;
use std::ffi::OsString;
use std::process;

#[macro_export]
macro_rules! version_0 {
    () => {
        concat!("v", clap::crate_version!())
    };
}

#[macro_export]
macro_rules! version_info {
    () => {
        concat!(clap::crate_name!(), " ", $crate::version_0!())
    };
}

fn about_info() -> String {
    format!(
        "{}\n{}\n{}",
        version_info!(),
        clap::crate_authors!(", "),
        "Bundle Rust executables into OS bundles",
    )
}

#[derive(clap::Parser, Clone)]
#[command(version = version_0!(), author = clap::crate_authors!(", "), bin_name = "cargo bundle", about = about_info())]
pub struct Cli {
    /// Bundle the specified binary
    #[arg(short, long, value_name = "NAME")]
    pub bin: Option<String>,

    /// Bundle the specified example
    #[arg(short, long, value_name = "NAME", conflicts_with = "bin")]
    pub example: Option<String>,

    /// Which bundle format to produce
    #[arg(short, long, value_name = "FORMAT", value_parser = PossibleValuesParser::new(PackageType::all()).map(|s| PackageType::try_from(s).unwrap()))]
    pub format: Option<PackageType>,

    /// Build a bundle from a target built in release mode
    #[arg(short, long)]
    pub release: bool,

    /// Build a bundle from a target build using the given profile
    #[arg(short, long, value_name = "NAME", conflicts_with = "release")]
    pub profile: Option<String>,

    /// Build a bundle for the target triple
    #[arg(short, long, value_name = "TRIPLE")]
    pub target: Option<String>,

    /// Set crate features for the bundle. Eg: `--features "f1 f2"`
    #[arg(long, value_name = "FEATURES")]
    pub features: Option<String>,

    /// Build a bundle with all crate features.
    #[arg(long)]
    pub all_features: bool,

    /// Build a bundle without the default crate features.
    #[arg(long)]
    pub no_default_features: bool,
}

/// Runs `cargo build` to make sure the binary file is up-to-date.
fn build_project_if_unbuilt(settings: &Settings) -> crate::Result<()> {
    if std::env::var("CARGO_BUNDLE_SKIP_BUILD").is_ok() {
        return Ok(());
    }

    let mut cargo =
        process::Command::new(env::var_os("CARGO").unwrap_or_else(|| OsString::from("cargo")));
    cargo.arg("build");
    if let Some(triple) = settings.target_triple() {
        cargo.arg(format!("--target={triple}"));
    }
    if let Some(features) = settings.features() {
        cargo.arg(format!("--features={features}"));
    }
    match settings.build_artifact() {
        BuildArtifact::Main => {}
        BuildArtifact::Bin(name) => {
            cargo.arg(format!("--bin={name}"));
        }
        BuildArtifact::Example(name) => {
            cargo.arg(format!("--example={name}"));
        }
    }
    match settings.build_profile() {
        "dev" => {}
        "release" => {
            cargo.arg("--release");
        }
        custom => {
            cargo.arg("--profile");
            cargo.arg(custom);
        }
    }
    if settings.all_features() {
        cargo.arg("--all-features");
    }
    if settings.no_default_features() {
        cargo.arg("--no-default-features");
    }
    let status = cargo.status()?;
    if !status.success() {
        anyhow::bail!(
            "Result of `cargo build` operation was unsuccessful: {}",
            status
        );
    }
    Ok(())
}

fn run() -> crate::Result<()> {
<<<<<<< HEAD
    let mut args: Vec<String> = std::env::args().collect();
    if args.len() > 1 && args[1] == "bundle" {
        args.remove(1);
    }
    let cli = <Cli as clap::Parser>::parse_from(args); // <Cli as clap::Parser>::parse();

    {
=======
    let all_formats: Vec<&str> = PackageType::all()
        .iter()
        .map(PackageType::short_name)
        .collect();
    let m = App::new("cargo-bundle")
        .version(format!("v{}", crate_version!()).as_str())
        .bin_name("cargo")
        .setting(AppSettings::GlobalVersion)
        .setting(AppSettings::SubcommandRequired)
        .subcommand(
            SubCommand::with_name("bundle")
                .author("George Burton <burtonageo@gmail.com>")
                .about("Bundle Rust executables into OS bundles")
                .setting(AppSettings::DisableVersion)
                .setting(AppSettings::UnifiedHelpMessage)
                .arg(
                    Arg::with_name("bin")
                        .long("bin")
                        .value_name("NAME")
                        .help("Bundle the specified binary"),
                )
                .arg(
                    Arg::with_name("example")
                        .long("example")
                        .value_name("NAME")
                        .conflicts_with("bin")
                        .help("Bundle the specified example"),
                )
                .arg(
                    Arg::with_name("format")
                        .long("format")
                        .value_name("FORMAT")
                        .possible_values(&all_formats)
                        .help("Which bundle format to produce"),
                )
                .arg(
                    Arg::with_name("release")
                        .long("release")
                        .help("Build a bundle from a target built in release mode"),
                )
                .arg(
                    Arg::with_name("profile")
                        .long("profile")
                        .value_name("NAME")
                        .conflicts_with("release")
                        .help("Build a bundle from a target build using the given profile"),
                )
                .arg(
                    Arg::with_name("target")
                        .long("target")
                        .value_name("TRIPLE")
                        .help("Build a bundle for the target triple"),
                )
                .arg(
                    Arg::with_name("features")
                        .long("features")
                        .value_name("FEATURES")
                        .help("Set crate features for the bundle. Eg: `--features \"f1 f2\"`"),
                )
                .arg(
                    Arg::with_name("all-features")
                        .long("all-features")
                        .help("Build a bundle with all crate features."),
                )
                .arg(
                    Arg::with_name("no-default-features")
                        .long("no-default-features")
                        .help("Build a bundle without the default crate features."),
                )
                .arg(
                    Arg::with_name("select-workspace-root")
                        .long("select-workspace-root")
                        .help("Selects the root package for parsing cargo.toml, according to the workspace's `cargo metadata`."),
                ),
        )
        .get_matches();

    if let Some(m) = m.subcommand_matches("bundle") {
>>>>>>> a0258972
        let output_paths = env::current_dir()
            .map_err(From::from)
            .and_then(|d| Settings::new(d, &cli))
            .and_then(|s| {
                build_project_if_unbuilt(&s)?;
                Ok(s)
            })
            .and_then(bundle_project)?;
        bundle::print_finished(&output_paths)?;
    }
    Ok(())
}

fn main() {
    if let Err(error) = run() {
        bundle::print_error(&error).unwrap();
        std::process::exit(1);
    }
}<|MERGE_RESOLUTION|>--- conflicted
+++ resolved
@@ -68,6 +68,10 @@
     /// Build a bundle without the default crate features.
     #[arg(long)]
     pub no_default_features: bool,
+
+    /// Select the root package for parsing `Cargo.toml`, according to the workspace's `cargo metadata`.
+    #[arg(long)]
+    pub select_workspace_root: bool,
 }
 
 /// Runs `cargo build` to make sure the binary file is up-to-date.
@@ -121,7 +125,6 @@
 }
 
 fn run() -> crate::Result<()> {
-<<<<<<< HEAD
     let mut args: Vec<String> = std::env::args().collect();
     if args.len() > 1 && args[1] == "bundle" {
         args.remove(1);
@@ -129,86 +132,6 @@
     let cli = <Cli as clap::Parser>::parse_from(args); // <Cli as clap::Parser>::parse();
 
     {
-=======
-    let all_formats: Vec<&str> = PackageType::all()
-        .iter()
-        .map(PackageType::short_name)
-        .collect();
-    let m = App::new("cargo-bundle")
-        .version(format!("v{}", crate_version!()).as_str())
-        .bin_name("cargo")
-        .setting(AppSettings::GlobalVersion)
-        .setting(AppSettings::SubcommandRequired)
-        .subcommand(
-            SubCommand::with_name("bundle")
-                .author("George Burton <burtonageo@gmail.com>")
-                .about("Bundle Rust executables into OS bundles")
-                .setting(AppSettings::DisableVersion)
-                .setting(AppSettings::UnifiedHelpMessage)
-                .arg(
-                    Arg::with_name("bin")
-                        .long("bin")
-                        .value_name("NAME")
-                        .help("Bundle the specified binary"),
-                )
-                .arg(
-                    Arg::with_name("example")
-                        .long("example")
-                        .value_name("NAME")
-                        .conflicts_with("bin")
-                        .help("Bundle the specified example"),
-                )
-                .arg(
-                    Arg::with_name("format")
-                        .long("format")
-                        .value_name("FORMAT")
-                        .possible_values(&all_formats)
-                        .help("Which bundle format to produce"),
-                )
-                .arg(
-                    Arg::with_name("release")
-                        .long("release")
-                        .help("Build a bundle from a target built in release mode"),
-                )
-                .arg(
-                    Arg::with_name("profile")
-                        .long("profile")
-                        .value_name("NAME")
-                        .conflicts_with("release")
-                        .help("Build a bundle from a target build using the given profile"),
-                )
-                .arg(
-                    Arg::with_name("target")
-                        .long("target")
-                        .value_name("TRIPLE")
-                        .help("Build a bundle for the target triple"),
-                )
-                .arg(
-                    Arg::with_name("features")
-                        .long("features")
-                        .value_name("FEATURES")
-                        .help("Set crate features for the bundle. Eg: `--features \"f1 f2\"`"),
-                )
-                .arg(
-                    Arg::with_name("all-features")
-                        .long("all-features")
-                        .help("Build a bundle with all crate features."),
-                )
-                .arg(
-                    Arg::with_name("no-default-features")
-                        .long("no-default-features")
-                        .help("Build a bundle without the default crate features."),
-                )
-                .arg(
-                    Arg::with_name("select-workspace-root")
-                        .long("select-workspace-root")
-                        .help("Selects the root package for parsing cargo.toml, according to the workspace's `cargo metadata`."),
-                ),
-        )
-        .get_matches();
-
-    if let Some(m) = m.subcommand_matches("bundle") {
->>>>>>> a0258972
         let output_paths = env::current_dir()
             .map_err(From::from)
             .and_then(|d| Settings::new(d, &cli))
